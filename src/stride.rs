//! Licensed under the Apache License, Version 2.0
//! http://www.apache.org/licenses/LICENSE-2.0 or the MIT license
//! http://opensource.org/licenses/MIT, at your
//! option. This file may not be copied, modified, or distributed
//! except according to those terms.

use std::kinds;
use std::mem;
use std::num;
use std::ptr;
use std::fmt;

/// Similar to the slice iterator, but with a certain number of steps
/// (stride) skipped per iteration.
///
/// Does not support zero-sized `A`.
///
/// Iterator element type is `&'a A`
pub struct Stride<'a, A> {
    // begin is NULL when the iterator is exhausted, because
    // both begin and end are inclusive endpoints.
    begin: *const A,
    // Unlike the slice iterator, end is inclusive and the last
    // pointer we will visit. This makes it possible to have
    // safe stride iterators for columns in matrices etc.
    end: *const A,
    stride: int,
    life: kinds::marker::ContravariantLifetime<'a>,
}

impl<'a, A> Stride<'a, A>
{
    /// Create Stride iterator from a slice and the element step count
    ///
    /// ## Example
    ///
    /// ```
    /// let xs = [0i, 1, 2, 3, 4, 5];
    /// let mut iter = Stride::from_slice(xs.as_slice(), 2);
    /// ```
    pub fn from_slice(xs: &'a [A], step: uint) -> Stride<'a, A>
    {
        assert!(step != 0);
        assert!(mem::size_of::<A>() != 0);
        let mut begin = ptr::null();
        let mut end = ptr::null();
        let (d, r) = num::div_rem(xs.len(), step);
        let nelem = d + if r > 0 { 1 } else { 0 };
        unsafe {
            if nelem != 0 {
                begin = xs.as_ptr();
                end = begin.offset(((nelem - 1) * step) as int);
            }
            Stride::from_ptrs(begin, end, step as int)
        }
    }

    /// Create Stride iterator from raw pointers from the *inclusive*
    /// pointer range [begin, end].
    ///
    /// **Note:** `end` **must** be a whole number of `stride` steps away
    /// from `begin`
    pub unsafe fn from_ptrs(begin: *const A, end: *const A, stride: int) -> Stride<'a, A>
    {
        Stride {
            begin: begin,
            end: end,
            stride: stride,
            life: kinds::marker::ContravariantLifetime,
        }
    }

<<<<<<< HEAD
    /// Swap the begin and end pointer and reverse the stride,
=======
    /// Create Stride iterator from an existing Stride iterator
    pub fn from_stride(it: Stride<'a, A>, step: uint) -> Stride<'a, A>
    {
        assert!(step != 0);
        let newstride = it.stride * (step as int);
        unsafe {
            let nelem = ((it.end.to_uint() as int) - (it.begin.to_uint() as int))
                        / (mem::size_of::<A>() as int)
                        / newstride;
            let newend = it.begin.offset(nelem * newstride);
            Stride::from_ptrs(it.begin, newend, newstride)
        }
    }

    /// Swap the being and end pointer and reverse the stride,
>>>>>>> a65828a0
    /// in effect reversing the iterator.
    #[inline]
    pub fn swap_ends(&mut self) {
        if !self.begin.is_null() {
            mem::swap(&mut self.begin, &mut self.end);
            self.stride = -self.stride;
        }
    }
}

impl<'a, A> Iterator<&'a A> for Stride<'a, A>
{
    #[inline]
    fn next(&mut self) -> Option<&'a A>
    {
        if self.begin.is_null() {
            None
        } else {
            unsafe {
                let elt: &'a A = mem::transmute(self.begin);
                if self.begin == self.end {
                    self.begin = ptr::null();
                } else {
                    self.begin = self.begin.offset(self.stride);
                }
                Some(elt)
            }
        }
    }

    fn size_hint(&self) -> (uint, Option<uint>)
    {
        let len;
        if self.begin.is_null() {
            len = 0;
        } else {
            len = (self.end as uint - self.begin as uint) as int / self.stride
                / mem::size_of::<A>() as int + 1;
        }

        (len as uint, Some(len as uint))
    }
}

impl<'a, A> DoubleEndedIterator<&'a A> for Stride<'a, A>
{
    #[inline]
    fn next_back(&mut self) -> Option<&'a A>
    {
        if self.begin.is_null() {
            None
        } else {
            unsafe {
                let elt: &'a A = mem::transmute(self.end);
                if self.begin == self.end {
                    self.begin = ptr::null();
                } else {
                    self.end = self.end.offset(-self.stride);
                }
                Some(elt)
            }
        }
    }
}

impl<'a, A> ExactSize<&'a A> for Stride<'a, A> { }

impl<'a, A> Index<uint, A> for Stride<'a, A>
{
    fn index<'b>(&'b self, i: &uint) -> &'b A
    {
        assert!(*i < self.size_hint().val0());
        unsafe {
            let ptr = self.begin.offset(self.stride * (*i as int));
            mem::transmute(ptr)
        }
    }
}

impl<'a, A: fmt::Show> fmt::Show for Stride<'a, A>
{
    fn fmt(&self, f: &mut fmt::Formatter) -> fmt::Result
    {
        let it = *self;
        try!(write!(f, "["));
        for (i, elt) in it.enumerate() {
            if i != 0 {
                try!(write!(f, ", "));
            }
            try!(write!(f, "{}", *elt));
        }
        write!(f, "]")
    }
}

impl<'a, A> Clone for Stride<'a, A>
{
    fn clone(&self) -> Stride<'a, A>
    {
        *self
    }
}<|MERGE_RESOLUTION|>--- conflicted
+++ resolved
@@ -70,9 +70,6 @@
         }
     }
 
-<<<<<<< HEAD
-    /// Swap the begin and end pointer and reverse the stride,
-=======
     /// Create Stride iterator from an existing Stride iterator
     pub fn from_stride(it: Stride<'a, A>, step: uint) -> Stride<'a, A>
     {
@@ -88,7 +85,6 @@
     }
 
     /// Swap the being and end pointer and reverse the stride,
->>>>>>> a65828a0
     /// in effect reversing the iterator.
     #[inline]
     pub fn swap_ends(&mut self) {
